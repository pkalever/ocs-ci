import logging
from concurrent.futures import ThreadPoolExecutor

import pytest

from ocs_ci.framework.pytest_customization.marks import (
    vsphere_platform_required
)
from ocs_ci.framework.testlib import (
<<<<<<< HEAD
    ManageTest, tier1, tier2, tier3, acceptance, performance
=======
    MCGTest, tier1, tier2, tier3, acceptance
>>>>>>> a6e9bf08
)
from ocs_ci.ocs import constants
from ocs_ci.ocs.bucket_utils import (
    sync_object_directory, retrieve_test_objects_to_pod,
    retrieve_anon_s3_resource, craft_s3_command
)

logger = logging.getLogger(__name__)

PUBLIC_BUCKET = "1000genomes"
LARGE_FILE_KEY = "1000G_2504_high_coverage/data/ERR3239276/NA06985.final.cram"
FILESIZE_SKIP = pytest.mark.skip('Current test filesize is too large.')
RUNTIME_SKIP = pytest.mark.skip('Runtime is too long; Code needs to be parallelized')


def pod_io(pods):
    """
    Running IOs on rbd and cephfs pods

    Args:
        pods (Pod): List of pods

    """
    with ThreadPoolExecutor() as p:
        for pod in pods:
            p.submit(pod.run_io, 'fs', '1G')


class TestBucketIO(MCGTest):
    """
    Test IO of a bucket
    """

    @pytest.mark.polarion_id("OCS-1300")
    @tier1
    @acceptance
    def test_write_file_to_bucket(self, mcg_obj, awscli_pod, bucket_factory):
        """
        Test object IO using the S3 SDK
        """
        # Retrieve a list of all objects on the test-objects bucket and
        # downloads them to the pod
        data_dir = '/data'
        bucketname = bucket_factory(1)[0].name
        full_object_path = f"s3://{bucketname}"
        downloaded_files = retrieve_test_objects_to_pod(
            awscli_pod, data_dir
        )
        # Write all downloaded objects to the new bucket
        sync_object_directory(
            awscli_pod, data_dir, full_object_path, mcg_obj
        )

        assert set(
            downloaded_files
        ).issubset(
            obj.key for obj in
            mcg_obj.s3_list_all_objects_in_bucket(bucketname)
        )

    def test_data_deduplication(self, mcg_obj, awscli_pod, bucket_factory):
        """
        Test data deduplication mechanics
        Args:
            mcg_obj (obj): An object representing the current state of the MCG in the cluster
            awscli_pod (pod): A pod running the AWSCLI tools
            bucket_factory: Calling this fixture creates a new bucket(s)
        """
        download_dir = '/aws/deduplication/'
        awscli_pod.exec_cmd_on_pod(
            command=craft_s3_command(
                f'cp s3://{constants.TEST_FILES_BUCKET}/danny.webm {download_dir}danny.webm'
            ),
            out_yaml_format=False
        )
        bucket = bucket_factory(amount=1)[0]
        bucketname = bucket.name
        for i in range(1, 3):
            awscli_pod.exec_cmd_on_pod(
                command=craft_s3_command(
                    f'cp f"s3://{bucketname}/danny{i}.webm {download_dir}danny.webm'
                ),
                out_yaml_format=False
            )
        assert mcg_obj.check_data_reduction(bucketname, 43 * 1024 * 1024), (
            'Data deduplication did not work as anticipated.'
        )

    @pytest.mark.polarion_id("OCS-1949")
    @tier1
    @acceptance
    def test_data_compression_functionality(self, mcg_obj, awscli_pod, bucket_factory):
        """
        Test data reduction mechanics
        Args:
            mcg_obj (obj): An object representing the current state of the MCG in the cluster
            awscli_pod (pod): A pod running the AWSCLI tools
            bucket_factory: Calling this fixture creates a new bucket(s)
        """
        download_dir = '/aws/reduction/'
        awscli_pod.exec_cmd_on_pod(
            command=craft_s3_command(
                f'cp s3://{constants.TEST_FILES_BUCKET}/enwik8 {download_dir}'
            ),
            out_yaml_format=False
        )
        bucket = bucket_factory(amount=1)[0]
        bucketname = bucket.name
        full_object_path = f"s3://{bucketname}"
        sync_object_directory(
            awscli_pod, download_dir, full_object_path, mcg_obj
        )
        assert mcg_obj.check_data_reduction(bucketname, 35 * 1024 * 1024), (
            'Data compression did not work as anticipated.'
        )

    @pytest.mark.polarion_id("OCS-1949")
    @tier2
    @performance
    def test_data_reduction_performance(self, mcg_obj, awscli_pod, bucket_factory):
        """
        Test data reduction performance
        """
        # TODO: Privatize test bucket
        download_dir = '/aws/downloaded'
        retrieve_test_objects_to_pod(awscli_pod, download_dir)
        bucket = bucket_factory(1)[0]
        bucketname = bucket.name
        full_object_path = f"s3://{bucketname}"
        sync_object_directory(
            awscli_pod, download_dir, full_object_path, mcg_obj
        )

        assert mcg_obj.check_data_reduction(bucketname, 100 * 1024 * 1024), (
            'Data reduction did not work as anticipated.'
        )

    @pytest.mark.parametrize(
        argnames="amount,file_type",
        argvalues=[
            pytest.param(
                *[1, 'large'],
                marks=[pytest.mark.polarion_id("OCS-1944"), tier2, FILESIZE_SKIP]
            ),
            pytest.param(
                *[100, 'large'],
                marks=[pytest.mark.polarion_id("OCS-1946"), tier3, FILESIZE_SKIP]
            ),
            pytest.param(
                *[1, 'small'],
                marks=[pytest.mark.polarion_id("OCS-1950"), tier2]
            ),
            pytest.param(
                *[1000, 'small'],
                marks=[pytest.mark.polarion_id("OCS-1951"), tier3, RUNTIME_SKIP]
            ),
            pytest.param(
                *[100, 'large_small'],
                marks=[pytest.mark.polarion_id("OCS-1952"), tier3, FILESIZE_SKIP]
            ),
        ]
    )
    def test_write_multi_files_to_bucket(
        self, mcg_obj, awscli_pod, bucket_factory, amount, file_type
    ):
        """
        Test write multiple files to bucket
        """
        data_dir = '/data'
        if file_type == 'large':
            public_bucket = PUBLIC_BUCKET
            obj_key = LARGE_FILE_KEY
        elif file_type == 'small':
            public_bucket = constants.TEST_FILES_BUCKET
            obj_key = 'random1.txt'
        elif file_type == 'large_small':
            public_bucket = PUBLIC_BUCKET
            obj_key = LARGE_FILE_KEY.rsplit('/', 1)[0]

        # Download the file to pod
        awscli_pod.exec_cmd_on_pod(command=f'mkdir {data_dir}')
        public_s3_client = retrieve_anon_s3_resource().meta.client
        download_files = []
        # Use obj_key as prefix to download multiple files for large_small
        # case, it also works with single file
        for obj in public_s3_client.list_objects(
            Bucket=public_bucket,
            Prefix=obj_key
        ).get('Contents'):
            # Skip the extra file in large file type
            if file_type == 'large' and obj["Key"] != obj_key:
                continue
            logger.info(
                f'Downloading {obj["Key"]} from AWS bucket {public_bucket}'
            )
            download_obj_cmd = f'cp s3://{public_bucket}/{obj["Key"]} {data_dir}'
            awscli_pod.exec_cmd_on_pod(
                command=craft_s3_command(download_obj_cmd),
                out_yaml_format=False
            )
            download_files.append(obj['Key'])
        # Write all downloaded objects to the new bucket
        bucketname = bucket_factory(1)[0].name
        base_path = f"s3://{bucketname}"
        for i in range(amount):
            full_object_path = base_path + f"/{i}/"
            sync_object_directory(
                awscli_pod, data_dir, full_object_path, mcg_obj
            )

        obj_list = list(
            obj.key.split('/')[-1] for obj in
            mcg_obj.s3_list_all_objects_in_bucket(bucketname)
        )

        # Check total copy files amount match
        if file_type == 'large_small':
            assert len(obj_list) == 2 * amount, (
                "Total file amount does not match"
            )
        else:
            assert len(obj_list) == amount, "Total file amount does not match"

        # Check deduplicate set is same
        test_set = set([i.split('/')[-1] for i in download_files])
        assert test_set == set(obj_list), "File name set does not match"

    @pytest.mark.polarion_id("OCS-1945")
    @tier2
    def test_write_empty_file_to_bucket(
        self, mcg_obj, awscli_pod, bucket_factory
    ):
        """
        Test write empty files to bucket
        """
        data_dir = '/data'
        bucketname = bucket_factory(1)[0].name
        full_object_path = f"s3://{bucketname}"

        # Touch create 1000 empty files in pod
        awscli_pod.exec_cmd_on_pod(command=f'mkdir {data_dir}')
        command = "for i in $(seq 1 100); do touch /data/test$i; done"
        awscli_pod.exec_sh_cmd_on_pod(
            command=command,
            sh='sh'
        )
        # Write all empty objects to the new bucket
        sync_object_directory(
            awscli_pod, data_dir, full_object_path, mcg_obj
        )

        obj_set = set(
            obj.key for obj in
            mcg_obj.s3_list_all_objects_in_bucket(bucketname)
        )
        test_set = set('test' + str(i + 1) for i in range(100))
        assert test_set == obj_set, "File name set does not match"

    @pytest.fixture()
    def setup_rbd_cephfs_pods(self, multi_pvc_factory, pod_factory):
        """
        This fixture setups the required rbd and cephfs pvcs and pods

        """
        pvc_objs_rbd = multi_pvc_factory(
            interface=constants.CEPHBLOCKPOOL, size=2, num_of_pvc=5
        )
        ns = pvc_objs_rbd[0].project

        pvc_objs_cephfs = multi_pvc_factory(
            interface=constants.CEPHFILESYSTEM, size=2, num_of_pvc=5, project=ns
        )

        pods = []
        for pvc in pvc_objs_rbd:
            pods.append(pod_factory(
                interface=constants.CEPHBLOCKPOOL, pvc=pvc)
            )

        for pvc in pvc_objs_cephfs:
            pods.append(pod_factory(
                interface=constants.CEPHFILESYSTEM, pvc=pvc)
            )

        return pods

    @vsphere_platform_required
    @tier2
    @pytest.mark.polarion_id("OCS-2040")
    def test_write_to_bucket_rbd_cephfs(self, verify_rgw_restart_count, setup_rbd_cephfs_pods,
                                        mcg_obj, awscli_pod, bucket_factory
                                        ):
        """
        Test RGW restarts after running s3, rbd and cephfs IOs in parallel

        """
        bucketname = bucket_factory(1)[0].name
        full_object_path = f"s3://{bucketname}"
        target_dir = '/data/'
        retrieve_test_objects_to_pod(awscli_pod, target_dir)
        with ThreadPoolExecutor() as p:
            p.submit(pod_io, setup_rbd_cephfs_pods)
            p.submit(sync_object_directory(awscli_pod, target_dir, full_object_path, mcg_obj))<|MERGE_RESOLUTION|>--- conflicted
+++ resolved
@@ -7,11 +7,7 @@
     vsphere_platform_required
 )
 from ocs_ci.framework.testlib import (
-<<<<<<< HEAD
-    ManageTest, tier1, tier2, tier3, acceptance, performance
-=======
     MCGTest, tier1, tier2, tier3, acceptance
->>>>>>> a6e9bf08
 )
 from ocs_ci.ocs import constants
 from ocs_ci.ocs.bucket_utils import (
@@ -44,7 +40,6 @@
     """
     Test IO of a bucket
     """
-
     @pytest.mark.polarion_id("OCS-1300")
     @tier1
     @acceptance
@@ -72,68 +67,13 @@
             mcg_obj.s3_list_all_objects_in_bucket(bucketname)
         )
 
-    def test_data_deduplication(self, mcg_obj, awscli_pod, bucket_factory):
-        """
-        Test data deduplication mechanics
-        Args:
-            mcg_obj (obj): An object representing the current state of the MCG in the cluster
-            awscli_pod (pod): A pod running the AWSCLI tools
-            bucket_factory: Calling this fixture creates a new bucket(s)
-        """
-        download_dir = '/aws/deduplication/'
-        awscli_pod.exec_cmd_on_pod(
-            command=craft_s3_command(
-                f'cp s3://{constants.TEST_FILES_BUCKET}/danny.webm {download_dir}danny.webm'
-            ),
-            out_yaml_format=False
-        )
-        bucket = bucket_factory(amount=1)[0]
-        bucketname = bucket.name
-        for i in range(1, 3):
-            awscli_pod.exec_cmd_on_pod(
-                command=craft_s3_command(
-                    f'cp f"s3://{bucketname}/danny{i}.webm {download_dir}danny.webm'
-                ),
-                out_yaml_format=False
-            )
-        assert mcg_obj.check_data_reduction(bucketname, 43 * 1024 * 1024), (
-            'Data deduplication did not work as anticipated.'
-        )
-
     @pytest.mark.polarion_id("OCS-1949")
     @tier1
     @acceptance
-    def test_data_compression_functionality(self, mcg_obj, awscli_pod, bucket_factory):
+    def test_data_reduction(self, mcg_obj, awscli_pod, bucket_factory):
         """
         Test data reduction mechanics
-        Args:
-            mcg_obj (obj): An object representing the current state of the MCG in the cluster
-            awscli_pod (pod): A pod running the AWSCLI tools
-            bucket_factory: Calling this fixture creates a new bucket(s)
-        """
-        download_dir = '/aws/reduction/'
-        awscli_pod.exec_cmd_on_pod(
-            command=craft_s3_command(
-                f'cp s3://{constants.TEST_FILES_BUCKET}/enwik8 {download_dir}'
-            ),
-            out_yaml_format=False
-        )
-        bucket = bucket_factory(amount=1)[0]
-        bucketname = bucket.name
-        full_object_path = f"s3://{bucketname}"
-        sync_object_directory(
-            awscli_pod, download_dir, full_object_path, mcg_obj
-        )
-        assert mcg_obj.check_data_reduction(bucketname, 35 * 1024 * 1024), (
-            'Data compression did not work as anticipated.'
-        )
-
-    @pytest.mark.polarion_id("OCS-1949")
-    @tier2
-    @performance
-    def test_data_reduction_performance(self, mcg_obj, awscli_pod, bucket_factory):
-        """
-        Test data reduction performance
+
         """
         # TODO: Privatize test bucket
         download_dir = '/aws/downloaded'
@@ -145,7 +85,7 @@
             awscli_pod, download_dir, full_object_path, mcg_obj
         )
 
-        assert mcg_obj.check_data_reduction(bucketname, 100 * 1024 * 1024), (
+        assert mcg_obj.check_data_reduction(bucketname), (
             'Data reduction did not work as anticipated.'
         )
 
