"""
Test to verify PVC creation performance
"""
import logging
import pytest
import math
import statistics
import ocs_ci.ocs.exceptions as ex
import ocs_ci.ocs.resources.pvc as pvc
from concurrent.futures import ThreadPoolExecutor
from ocs_ci.framework.testlib import (
    performance, E2ETest, polarion_id, bugzilla
)
from tests import helpers
from ocs_ci.ocs import defaults, constants

<<<<<<< HEAD
from ocs_ci.utility.performance_dashboard import push_to_pvc_time_dashboard

=======
>>>>>>> 31a3e6f6
log = logging.getLogger(__name__)


@performance
class TestPVCCreationPerformance(E2ETest):
    """
    Test to verify PVC creation performance
    """
    pvc_size = '1Gi'

    def create_mutiple_pvcs_statistics(self, num_of_samples, teardown_factory, pvc_size):
        """

        Creates number (samples_num) of PVCs, measures creation time for each PVC and returns list of creation times.

         Args:
             num_of_samples: Number of the sampled created PVCs.
             teardown_factory: A fixture used when we want a new resource that was created during the tests.
             pvc_size: Size of the created PVCs.

         Returns:
             List of the creation times of all the created PVCs.

        """
        time_measures = []
        for i in range(num_of_samples):
            log.info(f'Start creation of PVC number {i + 1}.')

            pvc_obj = helpers.create_pvc(
                sc_name=self.sc_obj.name, size=pvc_size)
            helpers.wait_for_resource_state(pvc_obj, constants.STATUS_BOUND)
            pvc_obj.reload()
            teardown_factory(pvc_obj)
            create_time = helpers.measure_pvc_creation_time(
                self.interface, pvc_obj.name
            )
            logging.info(f"PVC created in {create_time} seconds")

            time_measures.append(create_time)
        return time_measures

    @pytest.fixture()
    def base_setup(
        self, request, interface_iterate, storageclass_factory
    ):
        """
        A setup phase for the test

        Args:
            interface_iterate: A fixture to iterate over ceph interfaces
            storageclass_factory: A fixture to create everything needed for a
                storageclass
        """
        self.interface = interface_iterate
        self.sc_obj = storageclass_factory(self.interface)

    @pytest.mark.parametrize(
        argnames=["pvc_size"],
        argvalues=[
            pytest.param(
                *['1Gi'], marks=pytest.mark.polarion_id("OCS-1225")
            ),
            pytest.param(
                *['10Gi'], marks=pytest.mark.polarion_id("OCS-2010")
            ),
            pytest.param(
                *['100Gi'], marks=pytest.mark.polarion_id("OCS-2011")
            ),
            pytest.param(
                *['1Ti'], marks=pytest.mark.polarion_id("OCS-2008")
            ),
            pytest.param(
                *['2Ti'], marks=pytest.mark.polarion_id("OCS-2009")
            ),
        ]
    )
    @pytest.mark.usefixtures(base_setup.__name__)
    def test_pvc_creation_measurement_performance(self, teardown_factory, pvc_size):
        """
        The test measures PVC creation times for sample_num volumes
        (limit for the creation time for pvc is defined in accepted_create_time)
        and compares the creation time of each to the accepted_create_time ( if greater - fails the test)
        If all the measures are up to the accepted value
        The test calculates .... difference between creation time of each one of the PVCs and the average
        is not more than Accepted diff ( currently 5%)

        Args:
            teardown factory: A fixture used when we want a new resource that was created during the tests
                               to be removed in the teardown phase.
            pvc_size: Size of the created PVC
         """
        num_of_samples = 3
        accepted_deviation_percent = 5
        accepted_create_time = 3

        create_measures = self.create_mutiple_pvcs_statistics(num_of_samples, teardown_factory, pvc_size)
        log.info(f"Current measures are {create_measures}")

        for i in range(num_of_samples):
            if create_measures[i] > accepted_create_time:
                raise ex.PerformanceException(
                    f"PVC creation time is {create_measures[i]} and is greater than {accepted_create_time} seconds."
                )

        average = statistics.mean(create_measures)
        st_deviation = statistics.stdev(create_measures)
        log.info(f"The average creation time for the sampled {num_of_samples} PVCs is {average}.")

        st_deviation_percent = abs(st_deviation - average) / average * 100.0
        if st_deviation > accepted_deviation_percent:
            raise ex.PerformanceException(
                f"PVC creation time deviation is {st_deviation_percent}%"
                f"and is greater than the allowed {accepted_deviation_percent}%."
            )
        push_to_pvc_time_dashboard(self.interface,"creation",create_time)

    @pytest.mark.usefixtures(base_setup.__name__)
    @polarion_id('OCS-1620')
    def test_multiple_pvc_creation_measurement_performance(
        self, teardown_factory
    ):
        """
        Measuring PVC creation time of 120 PVCs in 180 seconds

        Args:
            teardown_factory: A fixture used when we want a new resource that was created during the tests
                               to be removed in the teardown phase.
        Returns:

        """
        number_of_pvcs = 120
        log.info('Start creating new 120 PVCs')

        pvc_objs = helpers.create_multiple_pvcs(
            sc_name=self.sc_obj.name,
            namespace=defaults.ROOK_CLUSTER_NAMESPACE,
            number_of_pvc=number_of_pvcs,
            size=self.pvc_size,
        )
        for pvc_obj in pvc_objs:
            pvc_obj.reload()
            teardown_factory(pvc_obj)
        with ThreadPoolExecutor(max_workers=5) as executor:
            for pvc_obj in pvc_objs:
                executor.submit(
                    helpers.wait_for_resource_state, pvc_obj,
                    constants.STATUS_BOUND
                )

                executor.submit(pvc_obj.reload)
        start_time = helpers.get_start_creation_time(
            self.interface, pvc_objs[0].name
        )
        end_time = helpers.get_end_creation_time(
            self.interface, pvc_objs[number_of_pvcs - 1].name,
        )
        total = end_time - start_time
        total_time = total.total_seconds()
        if total_time > 180:
            raise ex.PerformanceException(
                f"{number_of_pvcs} PVCs creation time is {total_time} and "
                f"greater than 180 seconds"
            )
        logging.info(
            f"{number_of_pvcs} PVCs creation time took {total_time} seconds"
        )

    @pytest.mark.usefixtures(base_setup.__name__)
    @polarion_id('OCS-1270')
    @bugzilla('1741612')
    def test_multiple_pvc_creation_after_deletion_performance(
        self, teardown_factory
    ):
        """
        Measuring PVC creation time of 75% of initial PVCs (120) in the same
        rate after deleting 75% of the initial PVCs.

        Args:
            teardown_factory: A fixture used when we want a new resource that was created during the tests
                               to be removed in the teardown phase.
        Returns:

        """
        initial_number_of_pvcs = 120
        number_of_pvcs = math.ceil(initial_number_of_pvcs * 0.75)

        log.info('Start creating new 120 PVCs')
        pvc_objs = helpers.create_multiple_pvcs(
            sc_name=self.sc_obj.name,
            namespace=defaults.ROOK_CLUSTER_NAMESPACE,
            number_of_pvc=initial_number_of_pvcs,
            size=self.pvc_size,
        )
        for pvc_obj in pvc_objs:
            teardown_factory(pvc_obj)
        with ThreadPoolExecutor() as executor:
            for pvc_obj in pvc_objs:
                executor.submit(
                    helpers.wait_for_resource_state, pvc_obj,
                    constants.STATUS_BOUND
                )

                executor.submit(pvc_obj.reload)
        log.info('Deleting 75% of the PVCs - 90 PVCs')
        assert pvc.delete_pvcs(pvc_objs[:number_of_pvcs], True), (
            "Deletion of 75% of PVCs failed"
        )
        log.info('Re-creating the 90 PVCs')
        pvc_objs = helpers.create_multiple_pvcs(
            sc_name=self.sc_obj.name,
            namespace=defaults.ROOK_CLUSTER_NAMESPACE,
            number_of_pvc=number_of_pvcs,
            size=self.pvc_size,
        )
        start_time = helpers.get_start_creation_time(
            self.interface, pvc_objs[0].name
        )
        end_time = helpers.get_end_creation_time(
            self.interface, pvc_objs[number_of_pvcs - 1].name,
        )
        total = end_time - start_time
        total_time = total.total_seconds()
        if total_time > 45:
            raise ex.PerformanceException(
                f"{number_of_pvcs} PVCs creation (after initial deletion of "
                f"75%) time is {total_time} and greater than 45 seconds"
            )
        logging.info(
            f"{number_of_pvcs} PVCs creation time took less than a 45 seconds"
        )<|MERGE_RESOLUTION|>--- conflicted
+++ resolved
@@ -14,11 +14,9 @@
 from tests import helpers
 from ocs_ci.ocs import defaults, constants
 
-<<<<<<< HEAD
+
 from ocs_ci.utility.performance_dashboard import push_to_pvc_time_dashboard
 
-=======
->>>>>>> 31a3e6f6
 log = logging.getLogger(__name__)
 
 
